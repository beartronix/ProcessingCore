--- conflicted
+++ resolved
@@ -30,11 +30,7 @@
 
 #include <cinttypes>
 #include <iostream>
-<<<<<<< HEAD
-#include <time.h>
-=======
 #include <chrono>
->>>>>>> b87ee8a8
 #include <stdarg.h>
 #if CONFIG_PROC_HAVE_DRIVERS
 #include <mutex>
@@ -65,28 +61,14 @@
 
 static FuncEntryLogCreate pFctEntryLogCreate = NULL;
 
-<<<<<<< HEAD
-#if CONFIG_PROC_HAVE_DRIVERS
-static mutex mtxPrint;
-#endif
-
-#if CONFIG_PROC_HAVE_CHRONO
-=======
->>>>>>> b87ee8a8
 static system_clock::time_point tOld;
 #endif
 
 const string red("\033[0;31m");
 const string yellow("\033[0;33m");
-<<<<<<< HEAD
-const string green("\033[0;32m");
-const string cyan("\033[0;36m");
-const string reset("\033[0m");
-=======
 const string reset("\033[37m");
 const int cDiffSecMax = 9;
 const int cDiffMsMax = 999;
->>>>>>> b87ee8a8
 
 const size_t cLogEntryBufferSize = 1024;
 static int levelLog = 3;
@@ -151,20 +133,6 @@
 
 	va_list args;
 
-<<<<<<< HEAD
-#if CONFIG_PROC_HAVE_CHRONO
-	system_clock::time_point t = system_clock::now();
-	duration<long, nano> tDiff = t - tOld;
-	double tDiffSec = tDiff.count() / 10e9;
-	time_t tt_t = system_clock::to_time_t(t);
-	tOld = t;
-#else
-	time_t tt_t = getRtcTime(); // from time.hpp...
-#endif
-	tm bt {};
-	char timeBuf[32];
-
-=======
 	// get time
 	system_clock::time_point t = system_clock::now();
 	milliseconds durDiffMs = duration_cast<milliseconds>(t - tOld);
@@ -173,18 +141,11 @@
 	time_t tTt = system_clock::to_time_t(t);
 	char timeBuf[32];
 	tm tTm {};
->>>>>>> b87ee8a8
 #ifdef _WIN32
 	::localtime_s(&tTm, &tTt);
 #else
 	::localtime_r(&tTt, &tTm);
 #endif
-<<<<<<< HEAD
-	strftime(timeBuf, sizeof(timeBuf), "%Y-%m-%d %H:%M:%S", &bt);
-
-	// "%03d"
-	pStart += snprintf(pStart, pEnd - pStart, "%s.%03d L%4d %s  %-24s ", timeBuf, (int)(millis()%1000), line, severityToStr(severity), function);
-=======
 	strftime(timeBuf, sizeof(timeBuf), "%Y-%m-%d", &tTm);
 
 	// build time
@@ -228,7 +189,6 @@
 					int(durSecs.count()), int(durMillis.count()),
 					diffMaxed ? '>' : '+', tDiffSec, tDiffMs,
 					line, severityToStr(severity), function);
->>>>>>> b87ee8a8
 
 	va_start(args, msg);
 	pStart += vsnprintf(pStart, pEnd - pStart, msg, args);
@@ -260,26 +220,17 @@
 
 #if 1
 		if (severity == 1)
-<<<<<<< HEAD
 			cerr << red;
 		else
 		if (severity == 2)
 			cerr << yellow;
-=======
-			cerr << red << pBuf << reset << "\r\n" << flush;
-		else
-		if (severity == 2)
-			cerr << yellow << pBuf << reset << "\r\n" << flush;
->>>>>>> b87ee8a8
 		else
 		if (severity == 3)
 			cout << green;
 		else
 			cout << cyan;
+#endif
 		cout << pBuf << reset << "\r\n" << flush;
-#else
-			cout << pBuf << reset << "\r\n" << flush;
-#endif
 #endif
 	}
 
