--- conflicted
+++ resolved
@@ -360,18 +360,10 @@
 #define infLog(m, ...)					(genericLog(3, 0, "%-41s " m, __PROC_FILENAME__, ##__VA_ARGS__))
 #define dbgLog(m, ...)					(genericLog(4, 0, "%-41s " m, __PROC_FILENAME__, ##__VA_ARGS__))
 
-<<<<<<< HEAD
-#define GLOBAL_PROC_LOG_LEVEL_OFFSET	0
-#define procErrLog(c, m, ...)			(errLog(c, "%p %-34s " m, this, this->procName(), ##__VA_ARGS__))
-#define procWrnLog(m, ...)				(wrnLog("%p %-34s " m, this, this->procName(), ##__VA_ARGS__))
-#define procInfLog(m, ...)				(infLog("%p %-34s " m, this, this->procName(), ##__VA_ARGS__))
-#define procDbgLog(l, m, ...)			(dbgLog(GLOBAL_PROC_LOG_LEVEL_OFFSET + l, "%p %-34s " m, this, this->procName(), ##__VA_ARGS__))
-=======
-#define procErrLog(c, m, ...)				(c < 0 ? genericLog(1, c, "%p %-26s " m, this, this->procName(), ##__VA_ARGS__) : c)
+#define procErrLog(c, m, ...)			(c < 0 ? genericLog(1, c, "%p %-26s " m, this, this->procName(), ##__VA_ARGS__) : c)
 #define procWrnLog(m, ...)				(genericLog(2, 0, "%p %-26s " m, this, this->procName(), ##__VA_ARGS__))
 #define procInfLog(m, ...)				(genericLog(3, 0, "%p %-26s " m, this, this->procName(), ##__VA_ARGS__))
 #define procDbgLog(m, ...)				(genericLog(4, 0, "%p %-26s " m, this, this->procName(), ##__VA_ARGS__))
->>>>>>> b87ee8a8
 
 #if CONFIG_PROC_HAVE_LIB_STD_C
 #define dInfoDebugPrefix
