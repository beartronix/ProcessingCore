--- conflicted
+++ resolved
@@ -32,16 +32,12 @@
 #include <chrono>
 #ifndef _WIN32
 #include <unistd.h>
-<<<<<<< HEAD
 #ifdef __linux
 #include <sys/poll.h>
 #endif
 #ifdef LWIP
 #include <arpa/inet.h>
 #endif
-=======
-#include <sys/poll.h>
->>>>>>> b87ee8a8
 #endif
 
 #include "TcpTransfering.h"
@@ -201,17 +197,10 @@
 			return procErrLog(-1, "could not set socket options");
 
 		res = connect(mSocketFd, (struct sockaddr *)mpHostAddr, sizeof(*mpHostAddr));
-<<<<<<< HEAD
 
 		free(mpHostAddr);
 		mpHostAddr = NULL;
 
-=======
-
-		free(mpHostAddr);
-		mpHostAddr = NULL;
-
->>>>>>> b87ee8a8
 		if (!res)
 		{
 			mState = StCltConnDone;
@@ -285,11 +274,7 @@
 
 Success TcpTransfering::shutdown()
 {
-<<<<<<< HEAD
-	procDbgLog(LOG_LVL, "shutdown");
-=======
 	procDbgLog("shutdown");
->>>>>>> b87ee8a8
 
 	if (mpHostAddr)
 	{
@@ -575,13 +560,8 @@
 							errnoToStr(errGet()).c_str());
 
 	if (errSock)
-<<<<<<< HEAD
-		return procErrLog(-2, "socket error (%d): %s",
-							errSock, errnoToStr(errSock).c_str());
-=======
 		return procErrLog(-2, "socket error: %s",
 							errnoToStr(errSock).c_str());
->>>>>>> b87ee8a8
 
 	return Positive;
 }
@@ -653,32 +633,19 @@
 		return NULL;
 
 	struct sockaddr_in *pAddr4 = (struct sockaddr_in *)pAddr;
-<<<<<<< HEAD
-=======
 	struct sockaddr_in6 *pAddr6 = (struct sockaddr_in6 *)pAddr;
->>>>>>> b87ee8a8
 
 	if (inet_pton(AF_INET, strAddr.c_str(), &pAddr4->sin_addr) == 1)
 	{
 		pAddr4->sin_family = AF_INET;
 		pAddr4->sin_port = htons(numPort);
 	}
-<<<<<<< HEAD
-#if defined(LWIP) && LWIP_IPV6
 	else
-	struct sockaddr_in6 *pAddr6 = (struct sockaddr_in6 *)pAddr;
-=======
-	else
->>>>>>> b87ee8a8
 	if (inet_pton(AF_INET6, strAddr.c_str(), &pAddr6->sin6_addr) == 1)
 	{
 		pAddr6->sin6_family = AF_INET6;
 		pAddr6->sin6_port = htons(numPort);
 	}
-<<<<<<< HEAD
-#endif
-=======
->>>>>>> b87ee8a8
 	else
 	{
 		free(pAddr);
@@ -754,16 +721,7 @@
 								uint16_t &numPort,
 								bool &isIPv6)
 {
-<<<<<<< HEAD
-#if defined(LWIP) && LWIP_IPV6
-#define ADDRSTRLEN INET6_ADDRSTRLEN
-#else
-#define ADDRSTRLEN INET_ADDRSTRLEN
-#endif
-	char buf[ADDRSTRLEN];
-=======
 	char buf[INET6_ADDRSTRLEN];
->>>>>>> b87ee8a8
 	size_t len = sizeof(buf) - 1;
 	const char *pRes;
 
@@ -776,10 +734,6 @@
 
 		pRes = ::inet_ntop(pAddr->sin_family, &pAddr->sin_addr, buf, len);
 	}
-<<<<<<< HEAD
-#if defined(LWIP) && LWIP_IPV6
-=======
->>>>>>> b87ee8a8
 	else
 	{
 		struct sockaddr_in6 *pAddr = (struct sockaddr_in6 *)&addr;
@@ -789,11 +743,6 @@
 
 		pRes = ::inet_ntop(pAddr->sin6_family, &pAddr->sin6_addr, buf, len);
 	}
-<<<<<<< HEAD
-#endif
-=======
-
->>>>>>> b87ee8a8
 	if (!pRes)
 		return false;
 
@@ -802,17 +751,12 @@
 	return true;
 }
 
-<<<<<<< HEAD
-#if 0
-=======
->>>>>>> b87ee8a8
 uint32_t TcpTransfering::millis()
 {
 	auto now = steady_clock::now();
 	auto nowMs = time_point_cast<milliseconds>(now);
 	return (uint32_t)nowMs.time_since_epoch().count();
 }
-#endif
 
 bool TcpTransfering::fileNonBlockingSet(SOCKET fd)
 {
